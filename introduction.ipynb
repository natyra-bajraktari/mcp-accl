--- conflicted
+++ resolved
@@ -92,11 +92,7 @@
     }
    },
    "source": [
-<<<<<<< HEAD
-    "## 4. External MCP with Agent on Databricks\n",
-=======
     "### 4. External MCP with Agent on Databricks\n",
->>>>>>> bfcfcadf
     "\n",
     "In this setup, the agent connects to an MCP server that is hosted **outside of Databricks**. You can register the external MCP in the UI and make it available to your agent without writing code. This allows you to integrate existing services or partner APIs directly into your agent workflows. Use the [external-mcp-server-notebook](https://e2-demo-field-eng.cloud.databricks.com/editor/notebooks/1091378940028777?o=1444828305810485#command/1091378940028778) to get started."
    ]
